#!/usr/bin/env python
# -*- coding: utf-8 -*-
# @Desc   : utils

from typing import Any, Union
import os
import json
import openai
from pathlib import Path
import csv
from ..prompts.run_gpt_prompts import get_poignancy_action, get_poignancy_chat


def read_json_file(json_file: str, encoding=None) -> list[Any]:
    if not Path(json_file).exists():
        raise FileNotFoundError(f"json_file: {json_file} not exist, return []")

    with open(json_file, "r", encoding=encoding) as fin:
        try:
            data = json.load(fin)
        except Exception as exp:
            raise ValueError(f"read json file: {json_file} failed")
    return data


def write_json_file(json_file: str, data: list, encoding=None):
    with open(json_file, "w", encoding=encoding) as fout:
        json.dump(data, fout, ensure_ascii=False, indent=4)


def read_csv_to_list(curr_file: str, header=False, strip_trail=True):
    """
    Reads in a csv file to a list of list. If header is True, it returns a
    tuple with (header row, all rows)
    ARGS:
      curr_file: path to the current csv file.
    RETURNS:
      List of list where the component lists are the rows of the file.
    """
    if not header:
        analysis_list = []
        with open(curr_file) as f_analysis_file:
            data_reader = csv.reader(f_analysis_file, delimiter=",")
        for count, row in enumerate(data_reader):
            if strip_trail:
                row = [i.strip() for i in row]
            analysis_list += [row]
        return analysis_list
    else:
        analysis_list = []
        with open(curr_file) as f_analysis_file:
            data_reader = csv.reader(f_analysis_file, delimiter=",")
        for count, row in enumerate(data_reader):
            if strip_trail:
                row = [i.strip() for i in row]
            analysis_list += [row]
        return analysis_list[0], analysis_list[1:]


def get_embedding(text, model: str = "text-embedding-ada-002"):
    text = text.replace("\n", " ")
    if not text:
        text = "this is blank"
    return openai.Embedding.create(
        input=[text], model=model)['data'][0]['embedding']


def generate_poig_score(scratch, event_type, description):
    if "is idle" in description:
        return 1
    if event_type == "action":
        return get_poignancy_action(scratch, description)[0]
    elif event_type == "chat":
        return get_poignancy_chat(scratch, description)[0]


def extract_first_json_dict(data_str: str) -> Union[None, dict]:
    # Find the first occurrence of a JSON object within the string
    start_idx = data_str.find("{")
    end_idx = data_str.find("}", start_idx) + 1

    # Check if both start and end indices were found
    if start_idx == -1 or end_idx == 0:
        return None

    # Extract the first JSON dictionary
    json_str = data_str[start_idx:end_idx]

    try:
        # Attempt to parse the JSON data
        json_dict = json.loads(json_str)
        return json_dict
    except json.JSONDecodeError:
        # If parsing fails, return None
        return None


def path_finder_v2(a, start, end, collision_block_char) -> list[int]:
    def make_step(m, k):
        for i in range(len(m)):
            for j in range(len(m[i])):
                if m[i][j] == k:
                    if i > 0 and m[i - 1][j] == 0 and a[i - 1][j] == 0:
                        m[i - 1][j] = k + 1
                    if j > 0 and m[i][j - 1] == 0 and a[i][j - 1] == 0:
                        m[i][j - 1] = k + 1
                    if i < len(m) - 1 and m[i + 1][j] == 0 and a[i + 1][j] == 0:
                        m[i + 1][j] = k + 1
                    if j < len(m[i]) - 1 and m[i][j + 1] == 0 and a[i][j + 1] == 0:
                        m[i][j + 1] = k + 1

    new_maze = []
    for row in a:
        new_row = []
        for j in row:
            if j == collision_block_char:
                new_row += [1]
            else:
                new_row += [0]
        new_maze += [new_row]
    a = new_maze

    m = []
    for i in range(len(a)):
        m.append([])
        for j in range(len(a[i])):
            m[-1].append(0)
    i, j = start
    m[i][j] = 1

    k = 0
    except_handle = 150
    while m[end[0]][end[1]] == 0:
        k += 1
        make_step(m, k)

        if except_handle == 0:
            break
        except_handle -= 1

    i, j = end
    k = m[i][j]
    the_path = [(i, j)]
    while k > 1:
        if i > 0 and m[i - 1][j] == k - 1:
            i, j = i - 1, j
            the_path.append((i, j))
            k -= 1
        elif j > 0 and m[i][j - 1] == k - 1:
            i, j = i, j - 1
            the_path.append((i, j))
            k -= 1
        elif i < len(m) - 1 and m[i + 1][j] == k - 1:
            i, j = i + 1, j
            the_path.append((i, j))
            k -= 1
        elif j < len(m[i]) - 1 and m[i][j + 1] == k - 1:
            i, j = i, j + 1
            the_path.append((i, j))
            k -= 1

    the_path.reverse()
    return the_path


def path_finder(maze: "Maze", start: list[int], end: list[int], collision_block_char: str) -> list[int]:
    # EMERGENCY PATCH
    start = (start[1], start[0])
    end = (end[1], end[0])
    # END EMERGENCY PATCH

    path = path_finder_v2(maze, start, end, collision_block_char)

    new_path = []
    for i in path:
        new_path += [(i[1], i[0])]
    path = new_path

<<<<<<< HEAD
    return path

def create_folder_if_not_there(curr_path):
    """
    Checks if a folder in the curr_path exists. If it does not exist, creates
    the folder.
    Note that if the curr_path designates a file location, it will operate on
    the folder that contains the file. But the function also works even if the
    path designates to just a folder.
    Args:
        curr_list: list to write. The list comes in the following form:
                   [['key1', 'val1-1', 'val1-2'...],
                    ['key2', 'val2-1', 'val2-2'...],]
        outfile: name of the csv file to write
    RETURNS:
        True: if a new folder is created
        False: if a new folder is not created
    """
    outfolder_name = curr_path.split("/")
    if len(outfolder_name) != 1:
        # This checks if the curr path is a file or a folder.
        if "." in outfolder_name[-1]:
            outfolder_name = outfolder_name[:-1]

        outfolder_name = "/".join(outfolder_name)
        if not os.path.exists(outfolder_name):
            os.makedirs(outfolder_name)
            return True

    return False

def find_filenames(path_to_dir, suffix=".csv"):
    """
    Given a directory, find all files that end with the provided suffix and
    return their paths.
    ARGS:
        path_to_dir: Path to the current directory
        suffix: The target suffix.
    RETURNS:
        A list of paths to all files in the directory.
    """
    filenames = os.listdir(path_to_dir)
    return [path_to_dir + "/" + filename
            for filename in filenames if filename.endswith(suffix)]
=======
    return path
>>>>>>> 6d85b12e
<|MERGE_RESOLUTION|>--- conflicted
+++ resolved
@@ -3,7 +3,6 @@
 # @Desc   : utils
 
 from typing import Any, Union
-import os
 import json
 import openai
 from pathlib import Path
@@ -176,51 +175,4 @@
         new_path += [(i[1], i[0])]
     path = new_path
 
-<<<<<<< HEAD
-    return path
-
-def create_folder_if_not_there(curr_path):
-    """
-    Checks if a folder in the curr_path exists. If it does not exist, creates
-    the folder.
-    Note that if the curr_path designates a file location, it will operate on
-    the folder that contains the file. But the function also works even if the
-    path designates to just a folder.
-    Args:
-        curr_list: list to write. The list comes in the following form:
-                   [['key1', 'val1-1', 'val1-2'...],
-                    ['key2', 'val2-1', 'val2-2'...],]
-        outfile: name of the csv file to write
-    RETURNS:
-        True: if a new folder is created
-        False: if a new folder is not created
-    """
-    outfolder_name = curr_path.split("/")
-    if len(outfolder_name) != 1:
-        # This checks if the curr path is a file or a folder.
-        if "." in outfolder_name[-1]:
-            outfolder_name = outfolder_name[:-1]
-
-        outfolder_name = "/".join(outfolder_name)
-        if not os.path.exists(outfolder_name):
-            os.makedirs(outfolder_name)
-            return True
-
-    return False
-
-def find_filenames(path_to_dir, suffix=".csv"):
-    """
-    Given a directory, find all files that end with the provided suffix and
-    return their paths.
-    ARGS:
-        path_to_dir: Path to the current directory
-        suffix: The target suffix.
-    RETURNS:
-        A list of paths to all files in the directory.
-    """
-    filenames = os.listdir(path_to_dir)
-    return [path_to_dir + "/" + filename
-            for filename in filenames if filename.endswith(suffix)]
-=======
-    return path
->>>>>>> 6d85b12e
+    return path