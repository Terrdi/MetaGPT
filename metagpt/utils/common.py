#!/usr/bin/env python
# -*- coding: utf-8 -*-
"""
@Time    : 2023/4/29 16:07
@Author  : alexanderwu
@File    : common.py
@Modified By: mashenquan, 2023-11-1. According to Chapter 2.2.2 of RFC 116:
        Add generic class-to-string and object-to-string conversion functionality.
@Modified By: mashenquan, 2023/11/27. Bug fix: `parse_recipient` failed to parse the recipient in certain GPT-3.5
        responses.
"""
from __future__ import annotations

import ast
import base64
import contextlib
import csv
import functools
import importlib
import inspect
import json
import mimetypes
import os
import platform
import re
import sys
import time
import traceback
from asyncio import iscoroutinefunction
from datetime import datetime
from functools import partial
from io import BytesIO
from pathlib import Path
from typing import Any, Callable, Dict, List, Literal, Optional, Tuple, Union
from urllib.parse import quote, unquote

import aiofiles
import aiohttp
import chardet
import loguru
import requests
from PIL import Image
from pydantic_core import to_jsonable_python
from tenacity import RetryCallState, RetryError, _utils

from metagpt.const import MARKDOWN_TITLE_PREFIX, MESSAGE_ROUTE_TO_ALL
from metagpt.logs import logger
from metagpt.utils.exceptions import handle_exception
from metagpt.utils.json_to_markdown import json_to_markdown


def check_cmd_exists(command) -> int:
    """检查命令是否存在
    :param command: 待检查的命令
    :return: 如果命令存在，返回0，如果不存在，返回非0
    """
    if platform.system().lower() == "windows":
        check_command = "where " + command
    else:
        check_command = "command -v " + command + ' >/dev/null 2>&1 || { echo >&2 "no mermaid"; exit 1; }'
    result = os.system(check_command)
    return result


def require_python_version(req_version: Tuple) -> bool:
    if not (2 <= len(req_version) <= 3):
        raise ValueError("req_version should be (3, 9) or (3, 10, 13)")
    return bool(sys.version_info > req_version)


class OutputParser:
    @classmethod
    def parse_blocks(cls, text: str):
        # 首先根据"##"将文本分割成不同的block
        blocks = text.split(MARKDOWN_TITLE_PREFIX)

        # 创建一个字典，用于存储每个block的标题和内容
        block_dict = {}

        # 遍历所有的block
        for block in blocks:
            # 如果block不为空，则继续处理
            if block.strip() != "":
                # 将block的标题和内容分开，并分别去掉前后的空白字符
                block_title, block_content = block.split("\n", 1)
                # LLM可能出错，在这里做一下修正
                if block_title[-1] == ":":
                    block_title = block_title[:-1]
                block_dict[block_title.strip()] = block_content.strip()

        return block_dict

    @classmethod
    def parse_code(cls, text: str, lang: str = "") -> str:
        pattern = rf"```{lang}.*?\s+(.*?)```"
        match = re.search(pattern, text, re.DOTALL)
        if match:
            code = match.group(1)
        else:
            raise Exception
        return code

    @classmethod
    def parse_str(cls, text: str):
        text = text.split("=")[-1]
        text = text.strip().strip("'").strip('"')
        return text

    @classmethod
    def parse_file_list(cls, text: str) -> list[str]:
        # Regular expression pattern to find the tasks list.
        pattern = r"\s*(.*=.*)?(\[.*\])"

        # Extract tasks list string using regex.
        match = re.search(pattern, text, re.DOTALL)
        if match:
            tasks_list_str = match.group(2)

            # Convert string representation of list to a Python list using ast.literal_eval.
            tasks = ast.literal_eval(tasks_list_str)
        else:
            tasks = text.split("\n")
        return tasks

    @staticmethod
    def parse_python_code(text: str) -> str:
        for pattern in (r"(.*?```python.*?\s+)?(?P<code>.*)(```.*?)", r"(.*?```python.*?\s+)?(?P<code>.*)"):
            match = re.search(pattern, text, re.DOTALL)
            if not match:
                continue
            code = match.group("code")
            if not code:
                continue
            with contextlib.suppress(Exception):
                ast.parse(code)
                return code
        raise ValueError("Invalid python code")

    @classmethod
    def parse_data(cls, data):
        block_dict = cls.parse_blocks(data)
        parsed_data = {}
        for block, content in block_dict.items():
            # 尝试去除code标记
            try:
                content = cls.parse_code(text=content)
            except Exception:
                # 尝试解析list
                try:
                    content = cls.parse_file_list(text=content)
                except Exception:
                    pass
            parsed_data[block] = content
        return parsed_data

    @staticmethod
    def extract_content(text, tag="CONTENT"):
        # Use regular expression to extract content between [CONTENT] and [/CONTENT]
        extracted_content = re.search(rf"\[{tag}\](.*?)\[/{tag}\]", text, re.DOTALL)

        if extracted_content:
            return extracted_content.group(1).strip()
        else:
            raise ValueError(f"Could not find content between [{tag}] and [/{tag}]")

    @classmethod
    def parse_data_with_mapping(cls, data, mapping):
        if "[CONTENT]" in data:
            data = cls.extract_content(text=data)
        block_dict = cls.parse_blocks(data)
        parsed_data = {}
        for block, content in block_dict.items():
            # 尝试去除code标记
            try:
                content = cls.parse_code(text=content)
            except Exception:
                pass
            typing_define = mapping.get(block, None)
            if isinstance(typing_define, tuple):
                typing = typing_define[0]
            else:
                typing = typing_define
            if typing == List[str] or typing == List[Tuple[str, str]] or typing == List[List[str]]:
                # 尝试解析list
                try:
                    content = cls.parse_file_list(text=content)
                except Exception:
                    pass
            # TODO: 多余的引号去除有风险，后期再解决
            # elif typing == str:
            #     # 尝试去除多余的引号
            #     try:
            #         content = cls.parse_str(text=content)
            #     except Exception:
            #         pass
            parsed_data[block] = content
        return parsed_data

    @classmethod
    def extract_struct(cls, text: str, data_type: Union[type(list), type(dict)]) -> Union[list, dict]:
        """Extracts and parses a specified type of structure (dictionary or list) from the given text.
        The text only contains a list or dictionary, which may have nested structures.

        Args:
            text: The text containing the structure (dictionary or list).
            data_type: The data type to extract, can be "list" or "dict".

        Returns:
            - If extraction and parsing are successful, it returns the corresponding data structure (list or dictionary).
            - If extraction fails or parsing encounters an error, it throw an exception.

        Examples:
            >>> text = 'xxx [1, 2, ["a", "b", [3, 4]], {"x": 5, "y": [6, 7]}] xxx'
            >>> result_list = OutputParser.extract_struct(text, "list")
            >>> print(result_list)
            >>> # Output: [1, 2, ["a", "b", [3, 4]], {"x": 5, "y": [6, 7]}]

            >>> text = 'xxx {"x": 1, "y": {"a": 2, "b": {"c": 3}}} xxx'
            >>> result_dict = OutputParser.extract_struct(text, "dict")
            >>> print(result_dict)
            >>> # Output: {"x": 1, "y": {"a": 2, "b": {"c": 3}}}
        """
        # Find the first "[" or "{" and the last "]" or "}"
        start_index = text.find("[" if data_type is list else "{")
        end_index = text.rfind("]" if data_type is list else "}")

        if start_index != -1 and end_index != -1:
            # Extract the structure part
            structure_text = text[start_index : end_index + 1]

            try:
                # Attempt to convert the text to a Python data type using ast.literal_eval
                result = ast.literal_eval(structure_text)

                # Ensure the result matches the specified data type
                if isinstance(result, (list, dict)):
                    return result

                raise ValueError(f"The extracted structure is not a {data_type}.")

            except (ValueError, SyntaxError) as e:
                raise Exception(f"Error while extracting and parsing the {data_type}: {e}")
        else:
            logger.error(f"No {data_type} found in the text.")
            return [] if data_type is list else {}


class CodeParser:
    @classmethod
    def parse_block(cls, block: str, text: str) -> str:
        blocks = cls.parse_blocks(text)
        for k, v in blocks.items():
            if block in k:
                return v
        return ""

    @classmethod
    def parse_blocks(cls, text: str):
        # 首先根据"##"将文本分割成不同的block
        blocks = text.split("##")

        # 创建一个字典，用于存储每个block的标题和内容
        block_dict = {}

        # 遍历所有的block
        for block in blocks:
            # 如果block不为空，则继续处理
            if block.strip() == "":
                continue
            if "\n" not in block:
                block_title = block
                block_content = ""
            else:
                # 将block的标题和内容分开，并分别去掉前后的空白字符
                block_title, block_content = block.split("\n", 1)
            block_dict[block_title.strip()] = block_content.strip()

        return block_dict

    @classmethod
    def parse_code(cls, text: str, lang: str = "", block: Optional[str] = None) -> str:
        if block:
            text = cls.parse_block(block, text)
        pattern = rf"```{lang}.*?\s+(.*?)\n```"
        match = re.search(pattern, text, re.DOTALL)
        if match:
            code = match.group(1)
        else:
            logger.error(f"{pattern} not match following text:")
            logger.error(text)
            # raise Exception
            return text  # just assume original text is code
        return code

    @classmethod
    def parse_str(cls, block: str, text: str, lang: str = ""):
        code = cls.parse_code(block=block, text=text, lang=lang)
        code = code.split("=")[-1]
        code = code.strip().strip("'").strip('"')
        return code

    @classmethod
    def parse_file_list(cls, block: str, text: str, lang: str = "") -> list[str]:
        # Regular expression pattern to find the tasks list.
        code = cls.parse_code(block=block, text=text, lang=lang)
        # print(code)
        pattern = r"\s*(.*=.*)?(\[.*\])"

        # Extract tasks list string using regex.
        match = re.search(pattern, code, re.DOTALL)
        if match:
            tasks_list_str = match.group(2)

            # Convert string representation of list to a Python list using ast.literal_eval.
            tasks = ast.literal_eval(tasks_list_str)
        else:
            raise Exception
        return tasks


class NoMoneyException(Exception):
    """Raised when the operation cannot be completed due to insufficient funds"""

    def __init__(self, amount, message="Insufficient funds"):
        self.amount = amount
        self.message = message
        super().__init__(self.message)

    def __str__(self):
        return f"{self.message} -> Amount required: {self.amount}"


def print_members(module, indent=0):
    """
    https://stackoverflow.com/questions/1796180/how-can-i-get-a-list-of-all-classes-within-current-module-in-python
    """
    prefix = " " * indent
    for name, obj in inspect.getmembers(module):
        print(name, obj)
        if inspect.isclass(obj):
            print(f"{prefix}Class: {name}")
            # print the methods within the class
            if name in ["__class__", "__base__"]:
                continue
            print_members(obj, indent + 2)
        elif inspect.isfunction(obj):
            print(f"{prefix}Function: {name}")
        elif inspect.ismethod(obj):
            print(f"{prefix}Method: {name}")


def get_function_schema(func: Callable) -> dict[str, Union[dict, Any, str]]:
    sig = inspect.signature(func)
    parameters = sig.parameters
    return_type = sig.return_annotation
    param_schema = {name: parameter.annotation for name, parameter in parameters.items()}
    return {"input_params": param_schema, "return_type": return_type, "func_desc": func.__doc__, "func": func}


def parse_recipient(text):
    # FIXME: use ActionNode instead.
    pattern = r"## Send To:\s*([A-Za-z]+)\s*?"  # hard code for now
    recipient = re.search(pattern, text)
    if recipient:
        return recipient.group(1)
    pattern = r"Send To:\s*([A-Za-z]+)\s*?"
    recipient = re.search(pattern, text)
    if recipient:
        return recipient.group(1)
    return ""


def remove_comments(code_str: str) -> str:
    """Remove comments from code."""
    pattern = r"(\".*?\"|\'.*?\')|(\#.*?$)"

    def replace_func(match):
        if match.group(2) is not None:
            return ""
        else:
            return match.group(1)

    clean_code = re.sub(pattern, replace_func, code_str, flags=re.MULTILINE)
    clean_code = os.linesep.join([s.rstrip() for s in clean_code.splitlines() if s.strip()])
    return clean_code


def get_class_name(cls) -> str:
    """Return class name"""
    return f"{cls.__module__}.{cls.__name__}"


def any_to_str(val: Any) -> str:
    """Return the class name or the class name of the object, or 'val' if it's a string type."""
    if isinstance(val, str):
        return val
    elif not callable(val):
        return get_class_name(type(val))
    else:
        return get_class_name(val)


def any_to_str_set(val) -> set:
    """Convert any type to string set."""
    res = set()

    # Check if the value is iterable, but not a string (since strings are technically iterable)
    if isinstance(val, (dict, list, set, tuple)):
        # Special handling for dictionaries to iterate over values
        if isinstance(val, dict):
            val = val.values()

        for i in val:
            res.add(any_to_str(i))
    else:
        res.add(any_to_str(val))

    return res


def is_send_to(message: "Message", addresses: set):
    """Return whether it's consumer"""
    if MESSAGE_ROUTE_TO_ALL in message.send_to:
        return True

    for i in addresses:
        if i in message.send_to:
            return True
    return False


def any_to_name(val):
    """
    Convert a value to its name by extracting the last part of the dotted path.
    """
    return any_to_str(val).split(".")[-1]


def concat_namespace(*args, delimiter: str = ":") -> str:
    """Concatenate fields to create a unique namespace prefix.

    Example:
        >>> concat_namespace('prefix', 'field1', 'field2', delimiter=":")
        'prefix:field1:field2'
    """
    return delimiter.join(str(value) for value in args)


def split_namespace(ns_class_name: str, delimiter: str = ":", maxsplit: int = 1) -> List[str]:
    """Split a namespace-prefixed name into its namespace-prefix and name parts.

    Example:
        >>> split_namespace('prefix:classname')
        ['prefix', 'classname']

        >>> split_namespace('prefix:module:class', delimiter=":", maxsplit=2)
        ['prefix', 'module', 'class']
    """
    return ns_class_name.split(delimiter, maxsplit=maxsplit)


def auto_namespace(name: str, delimiter: str = ":") -> str:
    """Automatically handle namespace-prefixed names.

    If the input name is empty, returns a default namespace prefix and name.
    If the input name is not namespace-prefixed, adds a default namespace prefix.
    Otherwise, returns the input name unchanged.

    Example:
        >>> auto_namespace('classname')
        '?:classname'

        >>> auto_namespace('prefix:classname')
        'prefix:classname'

        >>> auto_namespace('')
        '?:?'

        >>> auto_namespace('?:custom')
        '?:custom'
    """
    if not name:
        return f"?{delimiter}?"
    v = split_namespace(name, delimiter=delimiter)
    if len(v) < 2:
        return f"?{delimiter}{name}"
    return name


def add_affix(text: str, affix: Literal["brace", "url", "none"] = "brace"):
    """Add affix to encapsulate data.

    Example:
        >>> add_affix("data", affix="brace")
        '{data}'

        >>> add_affix("example.com", affix="url")
        '%7Bexample.com%7D'

        >>> add_affix("text", affix="none")
        'text'
    """
    mappings = {
        "brace": lambda x: "{" + x + "}",
        "url": lambda x: quote("{" + x + "}"),
    }
    encoder = mappings.get(affix, lambda x: x)
    return encoder(text)


def remove_affix(text, affix: Literal["brace", "url", "none"] = "brace"):
    """Remove affix to extract encapsulated data.

    Args:
        text (str): The input text with affix to be removed.
        affix (str, optional): The type of affix used. Defaults to "brace".
            Supported affix types: "brace" for removing curly braces, "url" for URL decoding within curly braces.

    Returns:
        str: The text with affix removed.

    Example:
        >>> remove_affix('{data}', affix="brace")
        'data'

        >>> remove_affix('%7Bexample.com%7D', affix="url")
        'example.com'

        >>> remove_affix('text', affix="none")
        'text'
    """
    mappings = {"brace": lambda x: x[1:-1], "url": lambda x: unquote(x)[1:-1]}
    decoder = mappings.get(affix, lambda x: x)
    return decoder(text)


def general_after_log(i: "loguru.Logger", sec_format: str = "%0.3f") -> Callable[["RetryCallState"], None]:
    """
    Generates a logging function to be used after a call is retried.

    This generated function logs an error message with the outcome of the retried function call. It includes
    the name of the function, the time taken for the call in seconds (formatted according to `sec_format`),
    the number of attempts made, and the exception raised, if any.

    :param i: A Logger instance from the loguru library used to log the error message.
    :param sec_format: A string format specifier for how to format the number of seconds since the start of the call.
                       Defaults to three decimal places.
    :return: A callable that accepts a RetryCallState object and returns None. This callable logs the details
             of the retried call.
    """

    def log_it(retry_state: "RetryCallState") -> None:
        # If the function name is not known, default to "<unknown>"
        if retry_state.fn is None:
            fn_name = "<unknown>"
        else:
            # Retrieve the callable's name using a utility function
            fn_name = _utils.get_callback_name(retry_state.fn)

        # Log an error message with the function name, time since start, attempt number, and the exception
        i.error(
            f"Finished call to '{fn_name}' after {sec_format % retry_state.seconds_since_start}(s), "
            f"this was the {_utils.to_ordinal(retry_state.attempt_number)} time calling it. "
            f"exp: {retry_state.outcome.exception()}"
        )

    return log_it


def read_json_file(json_file: str, encoding: str = "utf-8") -> list[Any]:
    if not Path(json_file).exists():
        raise FileNotFoundError(f"json_file: {json_file} not exist, return []")

    with open(json_file, "r", encoding=encoding) as fin:
        try:
            data = json.load(fin)
        except Exception:
            raise ValueError(f"read json file: {json_file} failed")
    return data


def handle_unknown_serialization(x: Any) -> str:
    """For `to_jsonable_python` debug, unknown values will be logged instead of raising an exception."""

    if inspect.ismethod(x):
        logger.error(f"Method: {x.__self__.__class__.__name__}.{x.__func__.__name__}")
    elif inspect.isfunction(x):
        logger.error(f"Function: {x.__name__}")
    elif hasattr(x, "__class__"):
        logger.error(f"Instance of: {x.__class__.__name__}")
    elif hasattr(x, "__name__"):
        logger.error(f"Class or module: {x.__name__}")
    else:
        logger.error(f"Unknown type: {type(x)}")

    return f"<Unserializable {type(x).__name__} object>"


def write_json_file(json_file: str, data: Any, encoding: str = "utf-8", indent: int = 4, use_fallback: bool = False):
    folder_path = Path(json_file).parent
    if not folder_path.exists():
        folder_path.mkdir(parents=True, exist_ok=True)

    custom_default = partial(to_jsonable_python, fallback=handle_unknown_serialization if use_fallback else None)

    with open(json_file, "w", encoding=encoding) as fout:
        json.dump(data, fout, ensure_ascii=False, indent=indent, default=custom_default)


def read_csv_to_list(curr_file: str, header=False, strip_trail=True):
    """
    Reads in a csv file to a list of list. If header is True, it returns a
    tuple with (header row, all rows)
    ARGS:
      curr_file: path to the current csv file.
    RETURNS:
      List of list where the component lists are the rows of the file.
    """
    logger.debug(f"start read csv: {curr_file}")
    analysis_list = []
    with open(curr_file) as f_analysis_file:
        data_reader = csv.reader(f_analysis_file, delimiter=",")
        for count, row in enumerate(data_reader):
            if strip_trail:
                row = [i.strip() for i in row]
            analysis_list += [row]
    if not header:
        return analysis_list
    else:
        return analysis_list[0], analysis_list[1:]


def import_class(class_name: str, module_name: str) -> type:
    module = importlib.import_module(module_name)
    a_class = getattr(module, class_name)
    return a_class


def import_class_inst(class_name: str, module_name: str, *args, **kwargs) -> object:
    a_class = import_class(class_name, module_name)
    class_inst = a_class(*args, **kwargs)
    return class_inst


def format_trackback_info(limit: int = 2):
    return traceback.format_exc(limit=limit)


def serialize_decorator(func):
    async def wrapper(self, *args, **kwargs):
        try:
            result = await func(self, *args, **kwargs)
            return result
        except KeyboardInterrupt:
            logger.error(f"KeyboardInterrupt occurs, start to serialize the project, exp:\n{format_trackback_info()}")
        except Exception:
            logger.error(f"Exception occurs, start to serialize the project, exp:\n{format_trackback_info()}")
        self.serialize()  # Team.serialize

    return wrapper


def role_raise_decorator(func):
    async def wrapper(self, *args, **kwargs):
        try:
            return await func(self, *args, **kwargs)
        except KeyboardInterrupt as kbi:
            logger.error(f"KeyboardInterrupt: {kbi} occurs, start to serialize the project")
            if self.latest_observed_msg:
                self.rc.memory.delete(self.latest_observed_msg)
            # raise again to make it captured outside
            raise Exception(format_trackback_info(limit=None))
        except Exception as e:
            if self.latest_observed_msg:
                logger.exception(
                    "There is a exception in role's execution, in order to resume, "
                    "we delete the newest role communication message in the role's memory."
                )
                # remove role newest observed msg to make it observed again
                self.rc.memory.delete(self.latest_observed_msg)
            # raise again to make it captured outside
            if isinstance(e, RetryError):
                last_error = e.last_attempt._exception
                name = any_to_str(last_error)
                if re.match(r"^openai\.", name) or re.match(r"^httpx\.", name):
                    raise last_error

            raise Exception(format_trackback_info(limit=None)) from e

    return wrapper


@handle_exception
async def aread(filename: str | Path, encoding="utf-8") -> str:
    """Read file asynchronously."""
    if not filename or not Path(filename).exists():
        return ""
    try:
        async with aiofiles.open(str(filename), mode="r", encoding=encoding) as reader:
            content = await reader.read()
    except UnicodeDecodeError:
        async with aiofiles.open(str(filename), mode="rb") as reader:
            raw = await reader.read()
            result = chardet.detect(raw)
            detected_encoding = result["encoding"]
            content = raw.decode(detected_encoding)
    return content


async def awrite(filename: str | Path, data: str, encoding="utf-8"):
    """Write file asynchronously."""
    pathname = Path(filename)
    pathname.parent.mkdir(parents=True, exist_ok=True)
    async with aiofiles.open(str(pathname), mode="w", encoding=encoding) as writer:
        await writer.write(data)


async def read_file_block(filename: str | Path, lineno: int, end_lineno: int):
    if not Path(filename).exists():
        return ""
    lines = []
    async with aiofiles.open(str(filename), mode="r") as reader:
        ix = 0
        while ix < end_lineno:
            ix += 1
            line = await reader.readline()
            if ix < lineno:
                continue
            if ix > end_lineno:
                break
            lines.append(line)
    return "".join(lines)


def list_files(root: str | Path) -> List[Path]:
    files = []
    try:
        directory_path = Path(root)
        if not directory_path.exists():
            return []
        for file_path in directory_path.iterdir():
            if file_path.is_file():
                files.append(file_path)
            else:
                subfolder_files = list_files(root=file_path)
                files.extend(subfolder_files)
    except Exception as e:
        logger.error(f"Error: {e}")
    return files


def parse_json_code_block(markdown_text: str) -> List[str]:
    json_blocks = re.findall(r"```json(.*?)```", markdown_text, re.DOTALL)
    return [v.strip() for v in json_blocks]


def remove_white_spaces(v: str) -> str:
    return re.sub(r"(?<!['\"])\s|(?<=['\"])\s", "", v)


async def aread_bin(filename: str | Path) -> bytes:
    """Read binary file asynchronously.

    Args:
        filename (Union[str, Path]): The name or path of the file to be read.

    Returns:
        bytes: The content of the file as bytes.

    Example:
        >>> content = await aread_bin('example.txt')
        b'This is the content of the file.'

        >>> content = await aread_bin(Path('example.txt'))
        b'This is the content of the file.'
    """
    async with aiofiles.open(str(filename), mode="rb") as reader:
        content = await reader.read()
    return content


async def awrite_bin(filename: str | Path, data: bytes):
    """Write binary file asynchronously.

    Args:
        filename (Union[str, Path]): The name or path of the file to be written.
        data (bytes): The binary data to be written to the file.

    Example:
        >>> await awrite_bin('output.bin', b'This is binary data.')

        >>> await awrite_bin(Path('output.bin'), b'Another set of binary data.')
    """
    pathname = Path(filename)
    pathname.parent.mkdir(parents=True, exist_ok=True)
    async with aiofiles.open(str(pathname), mode="wb") as writer:
        await writer.write(data)


def is_coroutine_func(func: Callable) -> bool:
    return inspect.iscoroutinefunction(func)


def load_mc_skills_code(skill_names: list[str] = None, skills_dir: Path = None) -> list[str]:
    """load minecraft skill from js files"""
    if not skills_dir:
        skills_dir = Path(__file__).parent.absolute()
    if skill_names is None:
        skill_names = [skill[:-3] for skill in os.listdir(f"{skills_dir}") if skill.endswith(".js")]
    skills = [skills_dir.joinpath(f"{skill_name}.js").read_text() for skill_name in skill_names]
    return skills


def encode_image(image_path_or_pil: Union[Path, Image, str], encoding: str = "utf-8") -> str:
    """encode image from file or PIL.Image into base64"""
    if isinstance(image_path_or_pil, Image.Image):
        buffer = BytesIO()
        image_path_or_pil.save(buffer, format="JPEG")
        bytes_data = buffer.getvalue()
    else:
        if isinstance(image_path_or_pil, str):
            image_path_or_pil = Path(image_path_or_pil)
        if not image_path_or_pil.exists():
            raise FileNotFoundError(f"{image_path_or_pil} not exists")
        with open(str(image_path_or_pil), "rb") as image_file:
            bytes_data = image_file.read()
    return base64.b64encode(bytes_data).decode(encoding)


def decode_image(img_url_or_b64: str) -> Image:
    """decode image from url or base64 into PIL.Image"""
    if img_url_or_b64.startswith("http"):
        # image http(s) url
        resp = requests.get(img_url_or_b64)
        img = Image.open(BytesIO(resp.content))
    else:
        # image b64_json
        b64_data = re.sub("^data:image/.+;base64,", "", img_url_or_b64)
        img_data = BytesIO(base64.b64decode(b64_data))
        img = Image.open(img_data)
    return img


def extract_image_paths(content: str) -> bool:
    # We require that the path must have a space preceding it, like "xxx /an/absolute/path.jpg xxx"
    pattern = r"[^\s]+\.(?:png|jpe?g|gif|bmp|tiff)"
    image_paths = re.findall(pattern, content)
    return image_paths


def extract_and_encode_images(content: str) -> list[str]:
    images = []
    for path in extract_image_paths(content):
        if os.path.exists(path):
            images.append(encode_image(path))
    return images


def log_and_reraise(retry_state: RetryCallState):
    logger.error(f"Retry attempts exhausted. Last exception: {retry_state.outcome.exception()}")
    logger.warning(
        """
Recommend going to https://deepwisdom.feishu.cn/wiki/MsGnwQBjiif9c3koSJNcYaoSnu4#part-XdatdVlhEojeAfxaaEZcMV3ZniQ
See FAQ 5.8
"""
    )
    raise retry_state.outcome.exception()


async def get_mime_type(filename: str | Path, force_read: bool = False) -> str:
    guess_mime_type, _ = mimetypes.guess_type(filename.name)
    if not guess_mime_type:
        ext_mappings = {".yml": "text/yaml", ".yaml": "text/yaml"}
        guess_mime_type = ext_mappings.get(filename.suffix)
    if not force_read and guess_mime_type:
        return guess_mime_type

    from metagpt.tools.libs.shell import shell_execute  # avoid circular import

    text_set = {
        "application/json",
        "application/vnd.chipnuts.karaoke-mmd",
        "application/javascript",
        "application/xml",
        "application/x-sh",
        "application/sql",
        "text/yaml",
    }

    try:
        stdout, stderr, _ = await shell_execute(f"file --mime-type {str(filename)}")
        if stderr:
            logger.debug(f"file:{filename}, error:{stderr}")
            return guess_mime_type
        ix = stdout.rfind(" ")
        mime_type = stdout[ix:].strip()
        if mime_type == "text/plain" and guess_mime_type in text_set:
            return guess_mime_type
        return mime_type
    except Exception as e:
        logger.debug(f"file:{filename}, error:{e}")
        return "unknown"


def get_markdown_codeblock_type(filename: str = None, mime_type: str = None) -> str:
    """Return the markdown code-block type corresponding to the file extension."""
    if not filename and not mime_type:
        raise ValueError("Either filename or mime_type must be valid.")

    if not mime_type:
        mime_type, _ = mimetypes.guess_type(filename)
    mappings = {
        "text/x-shellscript": "bash",
        "text/x-c++src": "cpp",
        "text/css": "css",
        "text/html": "html",
        "text/x-java": "java",
        "text/x-python": "python",
        "text/x-ruby": "ruby",
        "text/x-c": "cpp",
        "text/yaml": "yaml",
        "application/javascript": "javascript",
        "application/json": "json",
        "application/sql": "sql",
        "application/vnd.chipnuts.karaoke-mmd": "mermaid",
        "application/x-sh": "bash",
        "application/xml": "xml",
    }
    return mappings.get(mime_type, "text")


def get_project_srcs_path(workdir: str | Path) -> Path:
    src_workdir_path = workdir / ".src_workspace"
    if src_workdir_path.exists():
        with open(src_workdir_path, "r") as file:
            src_name = file.read()
    else:
        src_name = Path(workdir).name
    return Path(workdir) / src_name


async def init_python_folder(workdir: str | Path):
    if not workdir:
        return
    workdir = Path(workdir)
    if not workdir.exists():
        return
    init_filename = Path(workdir) / "__init__.py"
    if init_filename.exists():
        return
    async with aiofiles.open(init_filename, "a"):
        os.utime(init_filename, None)


def get_markdown_code_block_type(filename: str) -> str:
    if not filename:
        return ""
    ext = Path(filename).suffix
    types = {
        ".py": "python",
        ".js": "javascript",
        ".java": "java",
        ".cpp": "cpp",
        ".c": "c",
        ".html": "html",
        ".css": "css",
        ".xml": "xml",
        ".json": "json",
        ".yaml": "yaml",
        ".md": "markdown",
        ".sql": "sql",
        ".rb": "ruby",
        ".php": "php",
        ".sh": "bash",
        ".swift": "swift",
        ".go": "go",
        ".rs": "rust",
        ".pl": "perl",
        ".asm": "assembly",
        ".r": "r",
        ".scss": "scss",
        ".sass": "sass",
        ".lua": "lua",
        ".ts": "typescript",
        ".tsx": "tsx",
        ".jsx": "jsx",
        ".yml": "yaml",
        ".ini": "ini",
        ".toml": "toml",
        ".svg": "xml",  # SVG can often be treated as XML
        # Add more file extensions and corresponding code block types as needed
    }
    return types.get(ext, "")


def to_markdown_code_block(val: str, type_: str = "") -> str:
    """
    Convert a string to a Markdown code block.

    This function takes a string and wraps it in a Markdown code block.
    If a type is provided, it adds it as a language identifier for syntax highlighting.

    Args:
        val (str): The string to be converted to a Markdown code block.
        type_ (str, optional): The language identifier for syntax highlighting.
            Defaults to an empty string.

    Returns:
        str: The input string wrapped in a Markdown code block.
            If the input string is empty, it returns an empty string.

    Examples:
        >>> to_markdown_code_block("print('Hello, World!')", "python")
        \n```python\nprint('Hello, World!')\n```\n

        >>> to_markdown_code_block("Some text")
        \n```\nSome text\n```\n
    """
    if not val:
        return val or ""
    val = val.replace("```", "\\`\\`\\`")
    return f"\n```{type_}\n{val}\n```\n"


async def save_json_to_markdown(content: str, output_filename: str | Path):
    """
    Saves the provided JSON content as a Markdown file.

    This function takes a JSON string, converts it to Markdown format,
    and writes it to the specified output file.

    Args:
        content (str): The JSON content to be converted.
        output_filename (str or Path): The path where the output Markdown file will be saved.

    Returns:
        None

    Raises:
        None: Any exceptions are logged and the function returns without raising them.

    Examples:
        >>> await save_json_to_markdown('{"key": "value"}', Path("/path/to/output.md"))
        This will save the Markdown converted JSON to the specified file.

    Notes:
        - This function handles `json.JSONDecodeError` specifically for JSON parsing errors.
        - Any other exceptions during the process are also logged and handled gracefully.
    """
    try:
        m = json.loads(content)
    except json.JSONDecodeError as e:
        logger.warning(f"Failed to decode JSON content: {e}")
        return
    except Exception as e:
        logger.warning(f"An unexpected error occurred: {e}")
        return
    await awrite(filename=output_filename, data=json_to_markdown(m))


def tool2name(cls, methods: List[str], entry) -> Dict[str, Any]:
    """
    Generates a mapping of class methods to a given entry with class name as a prefix.

    Args:
        cls: The class from which the methods are derived.
        methods (List[str]): A list of method names as strings.
        entry (Any): The entry to be mapped to each method.

    Returns:
        Dict[str, Any]: A dictionary where keys are method names prefixed with the class name and
                        values are the given entry. If the number of methods is less than 2,
                        the dictionary will contain a single entry with the class name as the key.

    Example:
        >>> class MyClass:
        >>>     pass
        >>>
        >>> tool2name(MyClass, ['method1', 'method2'], 'some_entry')
        {'MyClass.method1': 'some_entry', 'MyClass.method2': 'some_entry'}

        >>> tool2name(MyClass, ['method1'], 'some_entry')
        {'MyClass': 'some_entry', 'MyClass.method1': 'some_entry'}
    """
    class_name = cls.__name__
    mappings = {f"{class_name}.{i}": entry for i in methods}
    if len(mappings) < 2:
        mappings[class_name] = entry
    return mappings


def log_time(method):
    """A time-consuming decorator for printing execution duration."""

    def before_call():
        start_time, cpu_start_time = time.perf_counter(), time.process_time()
        logger.info(f"[{method.__name__}] started at: " f"{datetime.now().strftime('%Y-%m-%d %H:%m:%S')}")
        return start_time, cpu_start_time

    def after_call(start_time, cpu_start_time):
        end_time, cpu_end_time = time.perf_counter(), time.process_time()
        logger.info(
            f"[{method.__name__}] ended. "
            f"Time elapsed: {end_time - start_time:.4} sec, CPU elapsed: {cpu_end_time - cpu_start_time:.4} sec"
        )

    @functools.wraps(method)
    def timeit_wrapper(*args, **kwargs):
        start_time, cpu_start_time = before_call()
        result = method(*args, **kwargs)
        after_call(start_time, cpu_start_time)
        return result

    @functools.wraps(method)
    async def timeit_wrapper_async(*args, **kwargs):
        start_time, cpu_start_time = before_call()
        result = await method(*args, **kwargs)
        after_call(start_time, cpu_start_time)
        return result

    return timeit_wrapper_async if iscoroutinefunction(method) else timeit_wrapper


<<<<<<< HEAD
async def check_http_endpoint(url: str, timeout: int = 3) -> bool:
    """
    Checks the status of an HTTP endpoint.

    Args:
        url (str): The URL of the HTTP endpoint to check.
        timeout (int, optional): The timeout in seconds for the HTTP request. Defaults to 3.

    Returns:
        bool: True if the endpoint is online and responding with a 200 status code, False otherwise.
    """
    async with aiohttp.ClientSession() as session:
        try:
            async with session.get(url, timeout=timeout) as response:
                return response.status == 200
        except Exception as e:
            print(f"Error accessing the endpoint {url}: {e}")
            return False
=======
def rectify_pathname(path: Union[str, Path], default_filename: str) -> Path:
    """
    Rectifies the given path to ensure a valid output file path.

    If the given `path` is a directory, it creates the directory (if it doesn't exist) and appends the `default_filename` to it. If the `path` is a file path, it creates the parent directory (if it doesn't exist) and returns the `path`.

    Args:
        path (Union[str, Path]): The input path, which can be a string or a `Path` object.
        default_filename (str): The default filename to use if the `path` is a directory.

    Returns:
        Path: The rectified output path.
    """
    output_pathname = Path(path)
    if output_pathname.is_dir():
        output_pathname.mkdir(parents=True, exist_ok=True)
        output_pathname = output_pathname / default_filename
    else:
        output_pathname.parent.mkdir(parents=True, exist_ok=True)
    return output_pathname
>>>>>>> e232b88e
<|MERGE_RESOLUTION|>--- conflicted
+++ resolved
@@ -1121,7 +1121,6 @@
     return timeit_wrapper_async if iscoroutinefunction(method) else timeit_wrapper
 
 
-<<<<<<< HEAD
 async def check_http_endpoint(url: str, timeout: int = 3) -> bool:
     """
     Checks the status of an HTTP endpoint.
@@ -1140,7 +1139,8 @@
         except Exception as e:
             print(f"Error accessing the endpoint {url}: {e}")
             return False
-=======
+
+
 def rectify_pathname(path: Union[str, Path], default_filename: str) -> Path:
     """
     Rectifies the given path to ensure a valid output file path.
@@ -1160,5 +1160,4 @@
         output_pathname = output_pathname / default_filename
     else:
         output_pathname.parent.mkdir(parents=True, exist_ok=True)
-    return output_pathname
->>>>>>> e232b88e
+    return output_pathname