--- conflicted
+++ resolved
@@ -16,12 +16,9 @@
     "gpt-3.5-turbo-0613": {"prompt": 0.0015, "completion": 0.002},
     "gpt-3.5-turbo-16k": {"prompt": 0.003, "completion": 0.004},
     "gpt-3.5-turbo-16k-0613": {"prompt": 0.003, "completion": 0.004},
-<<<<<<< HEAD
     "gpt-35-turbo": {"prompt": 0.0015, "completion": 0.002},
     "gpt-35-turbo-16k": {"prompt": 0.003, "completion": 0.004},
-=======
     "gpt-3.5-turbo-1106": {"prompt": 0.001, "completion": 0.002},
->>>>>>> 820315b9
     "gpt-4-0314": {"prompt": 0.03, "completion": 0.06},
     "gpt-4": {"prompt": 0.03, "completion": 0.06},
     "gpt-4-32k": {"prompt": 0.06, "completion": 0.12},
@@ -39,12 +36,9 @@
     "gpt-3.5-turbo-0613": 4096,
     "gpt-3.5-turbo-16k": 16384,
     "gpt-3.5-turbo-16k-0613": 16384,
-<<<<<<< HEAD
     "gpt-35-turbo": 4096,
     "gpt-35-turbo-16k": 16384,
-=======
     "gpt-3.5-turbo-1106": 16384,
->>>>>>> 820315b9
     "gpt-4-0314": 8192,
     "gpt-4": 8192,
     "gpt-4-32k": 32768,
@@ -66,13 +60,10 @@
     if model in {
         "gpt-3.5-turbo-0613",
         "gpt-3.5-turbo-16k-0613",
-<<<<<<< HEAD
         "gpt-35-turbo",
         "gpt-35-turbo-16k",
-=======
         "gpt-3.5-turbo-16k",
         "gpt-3.5-turbo-1106",
->>>>>>> 820315b9
         "gpt-4-0314",
         "gpt-4-32k-0314",
         "gpt-4-0613",
