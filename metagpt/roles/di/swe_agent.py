--- conflicted
+++ resolved
@@ -33,10 +33,7 @@
     def _update_tool_execution(self):
         self.tool_execution_map.update(
             {
-<<<<<<< HEAD
                 "Bash.run": self.eval_terminal_run if self.run_eval else self.terminal.run,
-=======
->>>>>>> d3f8664d
                 "git_create_pull": git_create_pull,
             }
         )
