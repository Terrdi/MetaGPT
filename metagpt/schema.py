--- conflicted
+++ resolved
@@ -453,14 +453,14 @@
     filename: str = ""
 
 
-<<<<<<< HEAD
 class CodePlanAndChangeContext(BaseContext):
     filename: str = ""
     requirement_doc: Document
     prd_docs: List[Document]
     design_docs: List[Document]
     tasks_docs: List[Document]
-=======
+
+
 # mermaid class view
 class ClassMeta(BaseModel):
     name: str = ""
@@ -518,5 +518,4 @@
         for v in self.methods:
             content += v.get_mermaid(align=align + 1) + "\n"
         content += "".join(["\t" for i in range(align)]) + "}\n"
-        return content
->>>>>>> 5389c525
+        return content