--- conflicted
+++ resolved
@@ -44,15 +44,11 @@
             f"Answer the following questions strictly in {language}, and the answers must follow the Markdown format.\n "
             f"{self._talk}"
         )
-<<<<<<< HEAD
-        logger.info(f"PROMPT: {prompt}")
-=======
         logger.debug(f"PROMPT: {prompt}")
->>>>>>> 7cafdc5c
         return prompt
 
     @property
-    def prompt_bad(self):
+    def prompt_gpt4(self):
         kvs = {
             "{role}": CONFIG.agent_description or "",
             "{history}": self._history_summary or "",
