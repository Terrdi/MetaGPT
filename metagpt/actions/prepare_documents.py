#!/usr/bin/env python
# -*- coding: utf-8 -*-
"""
@Time    : 2023/11/20
@Author  : mashenquan
@File    : git_repository.py
@Desc: PrepareDocuments Action: initialize project folder and add new requirements to docs/requirements.txt.
        RFC 135 2.2.3.5.1.
"""
import shutil
from pathlib import Path

from metagpt.actions import Action, ActionOutput
from metagpt.config import CONFIG
from metagpt.const import DEFAULT_WORKSPACE_ROOT, DOCS_FILE_REPO, REQUIREMENT_FILENAME
from metagpt.schema import Document
from metagpt.utils.file_repository import FileRepository
from metagpt.utils.git_repository import GitRepository


class PrepareDocuments(Action):
    def __init__(self, name="", context=None, llm=None):
        super().__init__(name, context, llm)

    async def run(self, with_messages, **kwargs):
<<<<<<< HEAD
        if CONFIG.git_repo:
            doc = await FileRepository.get_file(filename=REQUIREMENT_FILENAME, relative_path=DOCS_FILE_REPO)
            return ActionOutput(content=doc.json(exclue="content"), instruct_content=doc)

        # Create and initialize the workspace folder, initialize the Git environment.
        project_name = CONFIG.project_name or FileRepository.new_filename()
        workdir = Path(CONFIG.project_path or DEFAULT_WORKSPACE_ROOT / project_name)
        if not CONFIG.inc and workdir.exists():
            shutil.rmtree(workdir)
        CONFIG.git_repo = GitRepository()
        CONFIG.git_repo.open(local_path=workdir, auto_init=True)
=======
        if not CONFIG.git_repo:
            # Create and initialize the workspace folder, initialize the Git environment.
            CONFIG.git_repo = GitRepository()
            workdir = Path(CONFIG.WORKDIR) if CONFIG.WORKDIR else WORKSPACE_ROOT / FileRepository.new_filename()
            CONFIG.git_repo.open(local_path=workdir, auto_init=True)
>>>>>>> 7be37fcb

        # Write the newly added requirements from the main parameter idea to `docs/requirement.txt`.
        doc = Document(root_path=DOCS_FILE_REPO, filename=REQUIREMENT_FILENAME, content=with_messages[0].content)
        await FileRepository.save_file(filename=REQUIREMENT_FILENAME, content=doc.content, relative_path=DOCS_FILE_REPO)

        # Send a Message notification to the WritePRD action, instructing it to process requirements using
        # `docs/requirement.txt` and `docs/prds/`.
        return ActionOutput(content=doc.content, instruct_content=doc)<|MERGE_RESOLUTION|>--- conflicted
+++ resolved
@@ -23,25 +23,14 @@
         super().__init__(name, context, llm)
 
     async def run(self, with_messages, **kwargs):
-<<<<<<< HEAD
-        if CONFIG.git_repo:
-            doc = await FileRepository.get_file(filename=REQUIREMENT_FILENAME, relative_path=DOCS_FILE_REPO)
-            return ActionOutput(content=doc.json(exclue="content"), instruct_content=doc)
-
-        # Create and initialize the workspace folder, initialize the Git environment.
-        project_name = CONFIG.project_name or FileRepository.new_filename()
-        workdir = Path(CONFIG.project_path or DEFAULT_WORKSPACE_ROOT / project_name)
-        if not CONFIG.inc and workdir.exists():
-            shutil.rmtree(workdir)
-        CONFIG.git_repo = GitRepository()
-        CONFIG.git_repo.open(local_path=workdir, auto_init=True)
-=======
         if not CONFIG.git_repo:
             # Create and initialize the workspace folder, initialize the Git environment.
+            project_name = CONFIG.project_name or FileRepository.new_filename()
+            workdir = Path(CONFIG.project_path or DEFAULT_WORKSPACE_ROOT / project_name)
+            if not CONFIG.inc and workdir.exists():
+                shutil.rmtree(workdir)
             CONFIG.git_repo = GitRepository()
-            workdir = Path(CONFIG.WORKDIR) if CONFIG.WORKDIR else WORKSPACE_ROOT / FileRepository.new_filename()
             CONFIG.git_repo.open(local_path=workdir, auto_init=True)
->>>>>>> 7be37fcb
 
         # Write the newly added requirements from the main parameter idea to `docs/requirement.txt`.
         doc = Document(root_path=DOCS_FILE_REPO, filename=REQUIREMENT_FILENAME, content=with_messages[0].content)
