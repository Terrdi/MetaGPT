#!/usr/bin/env python
# -*- coding: utf-8 -*-
# @Desc   : self-host open llm model with openai-compatible interface

<<<<<<< HEAD
from metagpt.config import CONFIG
from metagpt.logs import logger
from metagpt.provider.openai_api import OpenAIGPTAPI, RateLimiter
from metagpt.utils.cost_manager import CostManager
=======
import openai

from metagpt.config import CONFIG, LLMProviderEnum
from metagpt.logs import logger
from metagpt.provider.llm_provider_registry import register_provider
from metagpt.provider.openai_api import CostManager, OpenAIGPTAPI, RateLimiter
>>>>>>> 139c7c36


class OpenLLMCostManager(CostManager):
    """open llm model is self-host, it's free and without cost"""

    def update_cost(self, prompt_tokens, completion_tokens, model):
        """
        Update the total cost, prompt tokens, and completion tokens.

        Args:
        prompt_tokens (int): The number of tokens used in the prompt.
        completion_tokens (int): The number of tokens used in the completion.
        model (str): The model used for the API call.
        """
        self.total_prompt_tokens += prompt_tokens
        self.total_completion_tokens += completion_tokens

        logger.info(
            f"Max budget: ${CONFIG.max_budget:.3f} | "
            f"prompt_tokens: {prompt_tokens}, completion_tokens: {completion_tokens}"
        )
        CONFIG.total_cost = self.total_cost


@register_provider(LLMProviderEnum.OPEN_LLM)
class OpenLLMGPTAPI(OpenAIGPTAPI):
    def __init__(self):
        self.__init_openllm(CONFIG)
        self.model = CONFIG.open_llm_api_model
        self.auto_max_tokens = False
        self._cost_manager = OpenLLMCostManager()
        RateLimiter.__init__(self, rpm=self.rpm)

    def __init_openllm(self, config: "Config"):
        # TODO: The 'openai.api_base' option isn't read in the client API. You will need to pass it when you
        #  instantiate the client, e.g. 'OpenAI(api_base=config.open_llm_api_base)'
        # openai.api_key = "sk-xx"  # self-host api doesn't need api-key, use the default value
        # openai.api_base = config.open_llm_api_base
        self.rpm = int(config.get("RPM", 10))<|MERGE_RESOLUTION|>--- conflicted
+++ resolved
@@ -2,41 +2,31 @@
 # -*- coding: utf-8 -*-
 # @Desc   : self-host open llm model with openai-compatible interface
 
-<<<<<<< HEAD
-from metagpt.config import CONFIG
-from metagpt.logs import logger
-from metagpt.provider.openai_api import OpenAIGPTAPI, RateLimiter
-from metagpt.utils.cost_manager import CostManager
-=======
-import openai
 
 from metagpt.config import CONFIG, LLMProviderEnum
-from metagpt.logs import logger
 from metagpt.provider.llm_provider_registry import register_provider
-from metagpt.provider.openai_api import CostManager, OpenAIGPTAPI, RateLimiter
->>>>>>> 139c7c36
+from metagpt.provider.openai_api import OpenAIGPTAPI, RateLimiter
 
-
-class OpenLLMCostManager(CostManager):
-    """open llm model is self-host, it's free and without cost"""
-
-    def update_cost(self, prompt_tokens, completion_tokens, model):
-        """
-        Update the total cost, prompt tokens, and completion tokens.
-
-        Args:
-        prompt_tokens (int): The number of tokens used in the prompt.
-        completion_tokens (int): The number of tokens used in the completion.
-        model (str): The model used for the API call.
-        """
-        self.total_prompt_tokens += prompt_tokens
-        self.total_completion_tokens += completion_tokens
-
-        logger.info(
-            f"Max budget: ${CONFIG.max_budget:.3f} | "
-            f"prompt_tokens: {prompt_tokens}, completion_tokens: {completion_tokens}"
-        )
-        CONFIG.total_cost = self.total_cost
+# class OpenLLMCostManager(CostManager):
+#     """open llm model is self-host, it's free and without cost"""
+#
+#     def update_cost(self, prompt_tokens, completion_tokens, model):
+#         """
+#         Update the total cost, prompt tokens, and completion tokens.
+#
+#         Args:
+#         prompt_tokens (int): The number of tokens used in the prompt.
+#         completion_tokens (int): The number of tokens used in the completion.
+#         model (str): The model used for the API call.
+#         """
+#         self.total_prompt_tokens += prompt_tokens
+#         self.total_completion_tokens += completion_tokens
+#
+#         logger.info(
+#             f"Max budget: ${CONFIG.max_budget:.3f} | "
+#             f"prompt_tokens: {prompt_tokens}, completion_tokens: {completion_tokens}"
+#         )
+#         CONFIG.total_cost = self.total_cost
 
 
 @register_provider(LLMProviderEnum.OPEN_LLM)
@@ -45,7 +35,6 @@
         self.__init_openllm(CONFIG)
         self.model = CONFIG.open_llm_api_model
         self.auto_max_tokens = False
-        self._cost_manager = OpenLLMCostManager()
         RateLimiter.__init__(self, rpm=self.rpm)
 
     def __init_openllm(self, config: "Config"):
