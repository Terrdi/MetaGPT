#!/usr/bin/env python
# -*- coding: utf-8 -*-
"""
@Desc   : the implement of Long-term memory
"""

from typing import Optional
from pydantic import Field

from typing import Optional
from pydantic import Field

from metagpt.logs import logger
from metagpt.memory import Memory
from metagpt.memory.memory_storage import MemoryStorage
from metagpt.schema import Message


class LongTermMemory(Memory):
    """
    The Long-term memory for Roles
    - recover memory when it staruped
    - update memory when it changed
    """

<<<<<<< HEAD
    memory_storage: MemoryStorage = Field(default_factory=MemoryStorage)
    rc: Optional["RoleContext"] = None
    msg_from_recover: bool = False

    class Config:
        arbitrary_types_allowed = True
=======
    def __init__(self):
        self.memory_storage: MemoryStorage = MemoryStorage()
        super().__init__()
        self.rc = None  # RoleContext
        self.msg_from_recover = False
>>>>>>> 1ab0ae99

    def recover_memory(self, role_id: str, rc: "RoleContext"):
        messages = self.memory_storage.recover_memory(role_id)
        self.rc = rc
        if not self.memory_storage.is_initialized:
            logger.warning(f"It may the first time to run Agent {role_id}, the long-term memory is empty")
        else:
            logger.warning(
                f"Agent {role_id} has existing memory storage with {len(messages)} messages " f"and has recovered them."
            )
        self.msg_from_recover = True
        self.add_batch(messages)
        self.msg_from_recover = False

    def add(self, message: Message):
        super().add(message)
        for action in self.rc.watch:
            if message.cause_by == action and not self.msg_from_recover:
                # currently, only add role's watching messages to its memory_storage
                # and ignore adding messages from recover repeatedly
                self.memory_storage.add(message)

    def find_news(self, observed: list[Message], k=0) -> list[Message]:
        """
        find news (previously unseen messages) from the the most recent k memories, from all memories when k=0
            1. find the short-term memory(stm) news
            2. furthermore, filter out similar messages based on ltm(long-term memory), get the final news
        """
        stm_news = super().find_news(observed, k=k)  # shot-term memory news
        if not self.memory_storage.is_initialized:
            # memory_storage hasn't initialized, use default `find_news` to get stm_news
            return stm_news

        ltm_news: list[Message] = []
        for mem in stm_news:
            # filter out messages similar to those seen previously in ltm, only keep fresh news
            mem_searched = self.memory_storage.search_dissimilar(mem)
            if len(mem_searched) > 0:
                ltm_news.append(mem)
        return ltm_news[-k:]

    def delete(self, message: Message):
        super().delete(message)
        # TODO delete message in memory_storage

    def clear(self):
        super().clear()
        self.memory_storage.clean()<|MERGE_RESOLUTION|>--- conflicted
+++ resolved
@@ -22,21 +22,12 @@
     - recover memory when it staruped
     - update memory when it changed
     """
-
-<<<<<<< HEAD
     memory_storage: MemoryStorage = Field(default_factory=MemoryStorage)
     rc: Optional["RoleContext"] = None
     msg_from_recover: bool = False
 
     class Config:
         arbitrary_types_allowed = True
-=======
-    def __init__(self):
-        self.memory_storage: MemoryStorage = MemoryStorage()
-        super().__init__()
-        self.rc = None  # RoleContext
-        self.msg_from_recover = False
->>>>>>> 1ab0ae99
 
     def recover_memory(self, role_id: str, rc: "RoleContext"):
         messages = self.memory_storage.recover_memory(role_id)
